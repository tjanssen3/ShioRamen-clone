/*
Copyright 2021 The RamenDR authors.

Licensed under the Apache License, Version 2.0 (the "License");
you may not use this file except in compliance with the License.
You may obtain a copy of the License at

	http://www.apache.org/licenses/LICENSE-2.0

Unless required by applicable law or agreed to in writing, software
distributed under the License is distributed on an "AS IS" BASIS,
WITHOUT WARRANTIES OR CONDITIONS OF ANY KIND, either express or implied.
See the License for the specific language governing permissions and
limitations under the License.
*/

package v1alpha1

import (
	corev1 "k8s.io/api/core/v1"
	metav1 "k8s.io/apimachinery/pkg/apis/meta/v1"
)

// Important: Run "make" to regenerate code after modifying this file

// ReplicationState represents the replication operations to be performed on the volume
type ReplicationState string

const (
	// Promote the protected PVCs to primary
	Primary ReplicationState = "primary"

	// Demote the proteced PVCs to secondary
	Secondary ReplicationState = "secondary"
)

// State captures the latest state of the replication operation
type State string

const (
	// PrimaryState represents the Primary replication state
	PrimaryState State = "Primary"

	// SecondaryState represents the Secondary replication state
	SecondaryState State = "Secondary"

	// UnknownState represents the Unknown replication state
	UnknownState State = "Unknown"
)

// AsyncMode which will be either Enabled or Disabled
// +kubebuilder:validation:Enum=Enabled;Disabled
type AsyncMode string

// SyncMode which will be either Enabled or Disabled
// +kubebuilder:validation:Enum=Enabled;Disabled
type SyncMode string

// These are the valid values for AsyncMode
const (
	// AsyncMode enabled for DR
	AsyncModeEnabled = AsyncMode("Enabled")

	// AsyncMode disabled for DR
	AsyncModeDisabled = AsyncMode("Disabled")
)

// These are the valid values for SyncMode
const (
	// AsyncMode enabled for DR
	SyncModeEnabled = SyncMode("Enabled")

	// AsyncMode disabled for DR
	SyncModeDisabled = SyncMode("Disabled")
)

// VRGAsyncSpec has the parameters associated with RegionalDR
type VRGAsyncSpec struct {
	// Label selector to identify the VolumeReplicationClass resources
	// that are scanned to select an appropriate VolumeReplicationClass
	// for the VolumeReplication resource.
	//+optional
	ReplicationClassSelector metav1.LabelSelector `json:"replicationClassSelector,omitempty"`

	// Label selector to identify the VolumeSnapshotClass resources
	// that are scanned to select an appropriate VolumeSnapshotClass
	// for the VolumeReplication resource when using VolSync.
	//+optional
	VolumeSnapshotClassSelector metav1.LabelSelector `json:"volumeSnapshotClassSelector,omitempty"`

	// scheduling Interval for replicating Persistent Volume
	// data to a peer cluster. Interval is typically in the
	// form <num><m,h,d>. Here <num> is a number, 'm' means
	// minutes, 'h' means hours and 'd' stands for days.
	// +kubebuilder:validation:Required
	// +kubebuilder:validation:Pattern=`^\d+[mhd]$`
	SchedulingInterval string `json:"schedulingInterval"`

	// Mode determines if AsyncDR is enabled or not
	Mode AsyncMode `json:"mode"`
}

// VRGSyncSpec has the parameters associated with MetroDR
type VRGSyncSpec struct {
	// Mode determines if SyncDR is enabled or not
	Mode SyncMode `json:"mode"`
}

// VolSyncReplicationDestinationSpec defines the configuration for the VolSync
// protected PVC to be used by the destination cluster (Secondary)
type VolSyncReplicationDestinationSpec struct {
	// protectedPVC contains the information about the PVC to be protected by VolSync
	//+optional
	ProtectedPVC ProtectedPVC `json:"protectedPVC,omitempty"`
}

// VolSyncReplicationSourceSpec defines the configuration for the VolSync
// protected PVC to be used by the source cluster (Primary)
type VolSyncReplicationSourceSpec struct {
	// protectedPVC contains the information about the PVC to be protected by VolSync
	//+optional
	ProtectedPVC ProtectedPVC `json:"protectedPVC,omitempty"`
}

// VolSynccSpec defines the ReplicationDestination specs for the Secondary VRG, or
// the ReplicationSource specs for the Primary VRG
type VolSyncSpec struct {
	// rdSpec array contains the PVCs information that will/are be/being protected by VolSync
	//+optional
	RDSpec []VolSyncReplicationDestinationSpec `json:"rdSpec,omitempty"`

	// disabled when set, all the VolSync code is bypassed. Default is 'false'
	Disabled bool `json:"disabled,omitempty"`
}

<<<<<<< HEAD
type KubeObjectProtection struct {
=======
// VRGAction which will be either a Failover or Relocate
// +kubebuilder:validation:Enum=Failover;Relocate
type VRGAction string

// These are the valid values for VRGAction
const (
	// Failover, VRG was failed over to/from this cluster,
	// the to/from is determined by VRG spec.ReplicationState values of Primary/Secondary respectively
	VRGActionFailover = VRGAction("Failover")

	// Relocate, VRG was relocated to/from this cluster,
	// the to/from is determined by VRG spec.ReplicationState values of Primary/Secondary respectively
	VRGActionRelocate = VRGAction("Relocate")
)

type KubeObjectProtectionSpec struct {
>>>>>>> 9552d3b7
	//+optional
	ResourceCaptureOrder [][]string `json:"resourceBackupOrder,omitempty"`

	//+optional
	ResourceRecoveryOrder [][]string `json:"resourceRestoreOrder,omitempty"`
}

// NOTE: json tags are required.  Any new fields you add must have json tags for the fields to be serialized.

// VolumeReplicationGroup (VRG) spec declares the desired schedule for data
// replication and replication state of all PVCs identified via the given
// PVC label selector. For each such PVC, the VRG will do the following:
// 	- Create a VolumeReplication (VR) CR to enable storage level replication
// 	  of volume data and set the desired replication state (primary, secondary,
//    etc).
//  - Take the corresponding PV cluster data in Kubernetes etcd and deposit it in
//    the S3 store.  The url, access key and access id required to access the
//    S3 store is specified via environment variables of the VRG operator POD,
//    which is obtained from a secret resource.
//  - Manage the lifecycle of VR CR and S3 data according to CUD operations on
//    the PVC and the VRG CR.
type VolumeReplicationGroupSpec struct {
	// Label selector to identify all the PVCs that are in this group
	// that needs to be replicated to the peer cluster.
	PVCSelector metav1.LabelSelector `json:"pvcSelector"`

	// Desired state of all volumes [primary or secondary] in this replication group;
	// this value is propagated to children VolumeReplication CRs
	ReplicationState ReplicationState `json:"replicationState"`

	// List of unique S3 profiles in RamenConfig that should be used to store
	// and forward PV related cluster state to peer DR clusters.
	S3Profiles []string `json:"s3Profiles"`

	Async VRGAsyncSpec `json:"async,omitempty"`
	Sync  VRGSyncSpec  `json:"sync,omitempty"`

	// volsync defines the configuration when using VolSync plugin for replication.
	//+optional
	VolSync VolSyncSpec `json:"volSync,omitempty"`

	// PrepareForFinalSync when set, it tells VRG to prepare for the final sync from source to destination
	// cluster. Final sync is needed for relocation only, and for VolSync only
	//+optional
	PrepareForFinalSync bool `json:"prepareForFinalSync,omitempty"`

	// runFinalSync used to indicate whether final sync is needed. Final sync is needed for
	// relocation only, and for VolSync only
	//+optional
	RunFinalSync bool `json:"runFinalSync,omitempty"`

<<<<<<< HEAD
	//+optional
	KubeObjectProtection KubeObjectProtection `json:"kubeObjectProtection,omitempty"`
=======
	// Action is either Failover or Relocate
	//+optional
	Action VRGAction `json:"action,omitempty"`
	//+optional
	KubeObjectProtection *KubeObjectProtectionSpec `json:"kubeObjectProtection,omitempty"`
>>>>>>> 9552d3b7
}

type ProtectedPVC struct {
	// Name of the VolRep/PVC resource
	//+optional
	Name string `json:"name,omitempty"`

	// VolSyncPVC can be used to denote whether this PVC is protected by VolSync. Defaults to "false".
	//+optional
	ProtectedByVolSync bool `json:"protectedByVolSync,omitempty"`

	// Name of the StorageClass required by the claim.
	//+optional
	StorageClassName *string `json:"storageClassName,omitempty"`

	// Labels for the PVC
	//+optional
	Labels map[string]string `json:"labels,omitempty"`

	// AccessModes set in the claim to be replicated
	//+optional
	AccessModes []corev1.PersistentVolumeAccessMode `json:"accessModes,omitempty"`

	// Resources set in the claim to be replicated
	//+optional
	Resources corev1.ResourceRequirements `json:"resources,omitempty"`

	// Conditions for this protected pvc
	//+optional
	Conditions []metav1.Condition `json:"conditions,omitempty"`
}

// VolumeReplicationGroupStatus defines the observed state of VolumeReplicationGroup
// INSERT ADDITIONAL STATUS FIELD - define observed state of cluster
type VolumeReplicationGroupStatus struct {
	State State `json:"state,omitempty"`

	// All the protected pvcs
	ProtectedPVCs []ProtectedPVC `json:"protectedPVCs,omitempty"`

	// Conditions are the list of VRG's summary conditions and their status.
	Conditions []metav1.Condition `json:"conditions,omitempty"`

	// observedGeneration is the last generation change the operator has dealt with
	// +optional
	ObservedGeneration int64 `json:"observedGeneration,omitempty"`
	// +nullable
	LastUpdateTime metav1.Time `json:"lastUpdateTime,omitempty"`

	PrepareForFinalSyncComplete bool `json:"prepareForFinalSyncComplete,omitempty"`
	FinalSyncComplete           bool `json:"finalSyncComplete,omitempty"`
}

// +kubebuilder:object:root=true
// +kubebuilder:subresource:status
// +kubebuilder:resource:shortName=vrg
// +kubebuilder:printcolumn:JSONPath=".spec.replicationState",name=desiredState,type=string
// +kubebuilder:printcolumn:JSONPath=".status.state",name=currentState,type=string

// VolumeReplicationGroup is the Schema for the volumereplicationgroups API
type VolumeReplicationGroup struct {
	metav1.TypeMeta   `json:",inline"`
	metav1.ObjectMeta `json:"metadata,omitempty"`

	Spec   VolumeReplicationGroupSpec   `json:"spec,omitempty"`
	Status VolumeReplicationGroupStatus `json:"status,omitempty"`
}

// +kubebuilder:object:root=true

// VolumeReplicationGroupList contains a list of VolumeReplicationGroup
type VolumeReplicationGroupList struct {
	metav1.TypeMeta `json:",inline"`
	metav1.ListMeta `json:"metadata,omitempty"`
	Items           []VolumeReplicationGroup `json:"items"`
}

func init() {
	SchemeBuilder.Register(&VolumeReplicationGroup{}, &VolumeReplicationGroupList{})
}<|MERGE_RESOLUTION|>--- conflicted
+++ resolved
@@ -133,9 +133,6 @@
 	Disabled bool `json:"disabled,omitempty"`
 }
 
-<<<<<<< HEAD
-type KubeObjectProtection struct {
-=======
 // VRGAction which will be either a Failover or Relocate
 // +kubebuilder:validation:Enum=Failover;Relocate
 type VRGAction string
@@ -152,7 +149,6 @@
 )
 
 type KubeObjectProtectionSpec struct {
->>>>>>> 9552d3b7
 	//+optional
 	ResourceCaptureOrder [][]string `json:"resourceBackupOrder,omitempty"`
 
@@ -204,16 +200,11 @@
 	//+optional
 	RunFinalSync bool `json:"runFinalSync,omitempty"`
 
-<<<<<<< HEAD
-	//+optional
-	KubeObjectProtection KubeObjectProtection `json:"kubeObjectProtection,omitempty"`
-=======
 	// Action is either Failover or Relocate
 	//+optional
 	Action VRGAction `json:"action,omitempty"`
 	//+optional
 	KubeObjectProtection *KubeObjectProtectionSpec `json:"kubeObjectProtection,omitempty"`
->>>>>>> 9552d3b7
 }
 
 type ProtectedPVC struct {
